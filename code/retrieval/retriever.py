--- conflicted
+++ resolved
@@ -18,15 +18,6 @@
 from utils.utils import get_param
 from utils.logging_config_helper import get_configured_logger
 from utils.logger import LogLevel
-from utils.json_utils import merge_json_array
-
-# Import client classes
-from retrieval.azure_search_client import AzureSearchClient
-from retrieval.milvus_client import MilvusVectorClient
-from retrieval.opensearch_client import OpenSearchClient
-from retrieval.qdrant import QdrantVectorClient
-from retrieval.snowflake_client import SnowflakeCortexSearchClient
-from retrieval.elasticsearch_client import ElasticsearchClient
 
 logger = get_configured_logger("retriever")
 
@@ -66,6 +57,9 @@
                 elif db_type == "snowflake_cortex_search":
                     from retrieval.snowflake_client import SnowflakeCortexSearchClient
                     _preloaded_modules[db_type] = SnowflakeCortexSearchClient
+                elif db_type == "elasticsearch":
+                    from retrieval.elasticsearch_client import ElasticsearchClient
+                    _preloaded_modules[db_type] = ElasticsearchClient
                 
                 print(f"Successfully preloaded {db_type} client module")
             except Exception as e:
@@ -80,6 +74,7 @@
     "opensearch": ["httpx>=0.28.1"],
     "qdrant": ["qdrant-client>=1.14.0"],
     "snowflake_cortex_search": ["httpx>=0.28.1"],
+    "elasticsearch": ["elasticsearch[async]>=8,<9"],
 }
 
 # Cache for installed packages
@@ -386,7 +381,7 @@
         """
         db_type = config.db_type
         
-        if db_type in ["azure_ai_search", "snowflake_cortex_search", "opensearch", "milvus"]:
+        if db_type in ["azure_ai_search", "snowflake_cortex_search", "opensearch", "milvus", "elasticsearch"]:
             # These require API key and endpoint
             return bool(config.api_key and config.api_endpoint)
         elif db_type == "qdrant":
@@ -449,13 +444,10 @@
                     client = QdrantVectorClient(endpoint_name)
                 elif db_type == "snowflake_cortex_search":
                     from retrieval.snowflake_client import SnowflakeCortexSearchClient
-<<<<<<< HEAD
-                    client = SnowflakeCortexSearchClient(self.endpoint_name)
-                elif self.db_type == "elasticsearch":
-                    client = ElasticsearchClient(self.endpoint_name)
-=======
                     client = SnowflakeCortexSearchClient(endpoint_name)
->>>>>>> ecaf254e
+                elif db_type == "elasticsearch":
+                    from retrieval.elasticsearch_client import ElasticsearchClient
+                    client = ElasticsearchClient(endpoint_name)    
                 else:
                     error_msg = f"Unsupported database type: {db_type}"
                     logger.error(error_msg)
