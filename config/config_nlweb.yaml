--- conflicted
+++ resolved
@@ -40,11 +40,7 @@
 who_endpoint_enabled: true
 
 # Endpoint for /who requests to get relevant sites
-<<<<<<< HEAD
-who_endpoint: "https://agentfinder.azurewebsites.net/who"
-=======
 who_endpoint: "http://localhost:8000/who"
->>>>>>> e9215d70
 
 # Headers for HTTP requests
 headers:
