--- conflicted
+++ resolved
@@ -6,23 +6,7 @@
 
 # Storage endpoints configuration
 storage_endpoints:
-<<<<<<< HEAD
   
-  # Local Qdrant storage (default)
-  qdrant_local:
-    enabled: false
-    type: qdrant
-    # Local file-based storage path
-    database_path: "../data/conversations_db"
-    # Collection name for conversations
-    collection_name: nlweb_conversations
-    # Vector size for embeddings
-    vector_size: 1536
-    
-  
-=======
-
->>>>>>> 7157c6e9
   # Azure AI Search storage
   azure_search:
     enabled: true
@@ -35,8 +19,6 @@
     # Vector size for embeddings
     vector_size: 1536
     
-<<<<<<< HEAD
-=======
   # Azure Cosmos DB storage
   cosmos_db:
     enabled: false
@@ -51,7 +33,6 @@
     container_name: conversations
     # Partition key path
     partition_key: /user_id
->>>>>>> 7157c6e9
 
   # Elasticsearch storage
   elasticsearch:
@@ -98,7 +79,7 @@
     # Vector dimensions
     vector_dimensions: 1536
 
-  # Local Qdrant storage (default)
+  # Local Qdrant storage
   qdrant_local:
     enabled: true
     type: qdrant
